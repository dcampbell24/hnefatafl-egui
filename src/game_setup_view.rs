use crate::game_play_view::GameSetup;
use egui::RichText;
use hnefatafl::pieces;
use hnefatafl::preset::{boards, rules};
use hnefatafl::rules::Ruleset;
use std::collections::HashMap;
use std::time::Duration;

pub(crate) enum GameSetupAction {
    StartGame(GameSetup),
    ViewAbout,
    Quit,
}

pub(crate) struct GameSetupView {
    variants: HashMap<String, (Ruleset, String)>,
    ai_sides: HashMap<String, pieces::Side>,
    ai_time: u8,
    selected_variant: String,
    selected_ai_side: String,
}

impl GameSetupView {
    pub(crate) fn new(
        variants: HashMap<String, (Ruleset, String)>,
        ai_sides: HashMap<String, pieces::Side>,
    ) -> Self {
        let mut variant_keys: Vec<String> = variants.keys().cloned().collect();
        variant_keys.sort();
        let selected_variant = variant_keys.first().expect("No variants provided.").clone();
        let mut side_keys: Vec<String> = ai_sides.keys().cloned().collect();
        side_keys.sort();
        let selected_ai_side = side_keys.first().expect("No sides provided.").clone();

        Self {
            variants,
            ai_sides,
            ai_time: 5,
            selected_variant,
            selected_ai_side,
        }
    }

    pub(crate) fn update(&mut self, ctx: &egui::Context) -> Option<GameSetupAction> {
        let mut action: Option<GameSetupAction> = None;
        egui::TopBottomPanel::top("top_panel").show(ctx, |ui| {
            ui.label(RichText::new("Set up new game").heading());
        });
        egui::CentralPanel::default().show(ctx, |ui| {
            egui::Grid::new("game_setup_grid").show(ui, |ui| {
                ui.label("Variant:");
                egui::ComboBox::from_id_salt("variant")
                    .selected_text(&self.selected_variant)
                    .show_ui(ui, |combo_box| {
                        for k in self.variants.keys() {
                            combo_box.selectable_value(
                                &mut self.selected_variant,
                                k.clone(),
                                k.as_str(),
                            );
                        }
                    });
                ui.end_row();
                ui.label("AI side:");
                egui::ComboBox::from_id_salt("ai_side")
                    .selected_text(&self.selected_ai_side)
                    .show_ui(ui, |combo_box| {
                        for k in self.ai_sides.keys() {
                            combo_box.selectable_value(
                                &mut self.selected_ai_side,
                                k.clone(),
                                k.as_str(),
                            );
                        }
                    });
                ui.end_row();
                ui.label("AI time per move:");
                ui.add(egui::Slider::new(&mut self.ai_time, 1..=60));
                ui.end_row();
                if ui.button("Start game").clicked() {
                    let ruleset_name = self.selected_variant.clone();
                    let (ruleset, starting_board) = self.variants[&ruleset_name].clone();
                    action = Some(GameSetupAction::StartGame(GameSetup {
                        ruleset,
                        ruleset_name,
                        starting_board,
                        ai_side: self.ai_sides[&self.selected_ai_side],
                        ai_time: Duration::from_secs(self.ai_time as u64),
                    }));
                }
                if ui.button("About").clicked() {
                    action = Some(GameSetupAction::ViewAbout)
                }
                #[cfg(not(target_arch = "wasm32"))]
                if ui.button("Quit").clicked() {
                    action = Some(GameSetupAction::Quit);
                }
            });
        });
        action
    }
}

impl Default for GameSetupView {
    fn default() -> Self {
        let mut variants: HashMap<String, (Ruleset, String)> = HashMap::default();
<<<<<<< HEAD
        variants.insert(
            "Copenhagen".to_string(),
            (rules::COPENHAGEN, boards::COPENHAGEN.to_string()),
        );
        variants.insert(
            "Brandubh".to_string(),
            (rules::BRANDUBH, boards::BRANDUBH.to_string()),
        );
        variants.insert(
            "Tablut".to_string(),
            (rules::TABLUT, boards::TABLUT.to_string()),
        );
=======
        variants.insert("Copenhagen".to_string(), (rules::COPENHAGEN, boards::COPENHAGEN.to_string()));
        variants.insert("Brandubh".to_string(), (rules::BRANDUBH, boards::BRANDUBH.to_string()));
        variants.insert("Tablut".to_string(), (rules::TABLUT, boards::TABLUT.to_string()));
        variants.insert("Magpie".to_string(), (rules::MAGPIE, boards::MAGPIE.to_string()));
>>>>>>> dbe87c8e

        let mut sides: HashMap<String, pieces::Side> = HashMap::default();
        sides.insert("Attacker".to_string(), pieces::Side::Attacker);
        sides.insert("Defender".to_string(), pieces::Side::Defender);

        Self::new(variants, sides)
    }
}<|MERGE_RESOLUTION|>--- conflicted
+++ resolved
@@ -104,25 +104,10 @@
 impl Default for GameSetupView {
     fn default() -> Self {
         let mut variants: HashMap<String, (Ruleset, String)> = HashMap::default();
-<<<<<<< HEAD
-        variants.insert(
-            "Copenhagen".to_string(),
-            (rules::COPENHAGEN, boards::COPENHAGEN.to_string()),
-        );
-        variants.insert(
-            "Brandubh".to_string(),
-            (rules::BRANDUBH, boards::BRANDUBH.to_string()),
-        );
-        variants.insert(
-            "Tablut".to_string(),
-            (rules::TABLUT, boards::TABLUT.to_string()),
-        );
-=======
         variants.insert("Copenhagen".to_string(), (rules::COPENHAGEN, boards::COPENHAGEN.to_string()));
         variants.insert("Brandubh".to_string(), (rules::BRANDUBH, boards::BRANDUBH.to_string()));
         variants.insert("Tablut".to_string(), (rules::TABLUT, boards::TABLUT.to_string()));
         variants.insert("Magpie".to_string(), (rules::MAGPIE, boards::MAGPIE.to_string()));
->>>>>>> dbe87c8e
 
         let mut sides: HashMap<String, pieces::Side> = HashMap::default();
         sides.insert("Attacker".to_string(), pieces::Side::Attacker);
