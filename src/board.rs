--- conflicted
+++ resolved
@@ -66,12 +66,8 @@
     }
 }
 
-<<<<<<< HEAD
-pub(crate) struct Board {
-=======
 
 pub(crate) struct Board<T: BoardState> {
->>>>>>> dbe87c8e
     /// The state of each tile.
     tile_state: HashMap<Tile, TileState>,
     /// Tiles that have been selected by the user.
@@ -86,21 +82,6 @@
     board_len_tiles: u8,
 }
 
-<<<<<<< HEAD
-impl Board {
-    pub fn new<T: BoardState>(game: &Game<T>, human_side: pieces::Side) -> Self {
-        let mut tile_state: HashMap<Tile, TileState> = HashMap::new();
-        for tile in game.logic.board_geo.iter_tiles() {
-            tile_state.insert(
-                tile,
-                TileState::new(
-                    game.state.board.get_piece(tile),
-                    game.logic.board_geo.special_tiles.throne == tile,
-                    game.logic.board_geo.special_tiles.corners.contains(&tile),
-                    false,
-                ),
-            );
-=======
 impl<T: BoardState> Board<T> {
 
     pub(crate) fn new(game: &Game<T>, human_side: pieces::Side) -> Self {
@@ -112,7 +93,6 @@
                 game.logic.board_geo.special_tiles.corners.contains(tile),
                 false
             ));
->>>>>>> dbe87c8e
         }
         Self {
             tile_state,
